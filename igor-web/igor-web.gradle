ext {
  springConfigLocation = System.getProperty('spring.config.location', "${System.getProperty('user.home')}/.spinnaker/")
}

apply plugin: 'spinnaker.application'

run {
  systemProperty('spring.config.location', project.springConfigLocation)
}

mainClassName = 'com.netflix.spinnaker.igor.Main'

test {
  useJUnitPlatform()
}

dependencies {
    spinnaker.group "test"
    spinnaker.group "jackson"
    spinnaker.group "retrofitDefault"
    spinnaker.group "fiat"

    compile spinnaker.dependency("googleCloudBuild")
    compile spinnaker.dependency("kork")
    compile spinnaker.dependency("korkArtifacts")
    compile spinnaker.dependency("korkStackdriver")
    compile spinnaker.dependency("korkWeb")
    compile spinnaker.dependency("korkJedis")
    compile spinnaker.dependency("korkDynomite")
    compile spinnaker.dependency("korkTelemetry")
    compile spinnaker.dependency("jacksonJsr310")
    compile spinnaker.dependency("groovy")
    compile spinnaker.dependency("lombok")
    compile spinnaker.dependency("rxJava")
    compile spinnaker.dependency("retrofit")
    compile spinnaker.dependency("eurekaClient")
    compile spinnaker.dependency("korkHystrix")
    compile spinnaker.dependency("okHttp")
    compile spinnaker.dependency('logstashEncoder')
<<<<<<< HEAD
    compile spinnaker.dependency("yaml")
=======
    compile spinnaker.dependency("lombok")
    compile spinnaker.dependency('korkArtifacts')
    compile spinnaker.dependency("resilience4jRetry")

    compile 'io.projectreactor:reactor-core:3.2.6.RELEASE'
    compile "com.squareup.okhttp3:okhttp-sse:${spinnaker.version("okHttp3")}"
>>>>>>> 763a0410

    compile spinnaker.dependency("gson")
    compile 'com.squareup.retrofit:converter-simplexml:1.9.0'
<<<<<<< HEAD
    compile "com.fasterxml.jackson.dataformat:jackson-dataformat-xml:${spinnaker.version("jackson")}"

    runtime "org.springframework.boot:spring-boot-properties-migrator:${spinnaker.version("springBoot")}"

    testCompile 'com.squareup.okhttp:mockwebserver:2.7.0'
=======
    compile 'com.google.code.gson:gson:2.8.2'
    compile "com.fasterxml.jackson.dataformat:jackson-dataformat-xml:${spinnaker.version("jackson")}"
    compile 'org.jfrog.artifactory.client:artifactory-java-client-services:2.8.1'

    testCompile 'com.squareup.okhttp:mockwebserver:2.7.0'
    testCompile 'org.springframework.boot:spring-boot-starter-test'
>>>>>>> 763a0410
    testCompile spinnaker.dependency("korkJedisTest")
    testCompile spinnaker.dependency("junitJupiterApi")
    testCompile spinnaker.dependency("assertj")

    testRuntimeOnly "org.junit.vintage:junit-vintage-engine:${spinnaker.version('jupiter')}"
    testCompile 'org.junit.jupiter:junit-jupiter-api:5.2.0'
    testRuntime 'org.junit.jupiter:junit-jupiter-engine:5.2.0'
    testCompile 'com.github.tomakehurst:wiremock-jre8:2.22.0'
    testCompile 'org.mockito:mockito-core:2.6.8'
}

configurations.all {
    resolutionStrategy {
        force 'org.apache.log4j:log4j:2.11.2'
        force 'commons-codec:commons-codec:1.11'
    }
    exclude group: 'javax.servlet', module: 'servlet-api'
    exclude group: "org.slf4j", module: "slf4j-log4j12"
    exclude group: "org.mortbay.jetty", module: "servlet-api"
}<|MERGE_RESOLUTION|>--- conflicted
+++ resolved
@@ -16,6 +16,7 @@
 
 dependencies {
     spinnaker.group "test"
+//    spinnaker.group "bootWeb"
     spinnaker.group "jackson"
     spinnaker.group "retrofitDefault"
     spinnaker.group "fiat"
@@ -37,33 +38,22 @@
     compile spinnaker.dependency("korkHystrix")
     compile spinnaker.dependency("okHttp")
     compile spinnaker.dependency('logstashEncoder')
-<<<<<<< HEAD
-    compile spinnaker.dependency("yaml")
-=======
     compile spinnaker.dependency("lombok")
     compile spinnaker.dependency('korkArtifacts')
     compile spinnaker.dependency("resilience4jRetry")
 
     compile 'io.projectreactor:reactor-core:3.2.6.RELEASE'
     compile "com.squareup.okhttp3:okhttp-sse:${spinnaker.version("okHttp3")}"
->>>>>>> 763a0410
 
-    compile spinnaker.dependency("gson")
     compile 'com.squareup.retrofit:converter-simplexml:1.9.0'
-<<<<<<< HEAD
+    compile 'com.google.code.gson:gson:2.8.2'
     compile "com.fasterxml.jackson.dataformat:jackson-dataformat-xml:${spinnaker.version("jackson")}"
+    compile 'org.jfrog.artifactory.client:artifactory-java-client-services:2.8.1'
 
     runtime "org.springframework.boot:spring-boot-properties-migrator:${spinnaker.version("springBoot")}"
 
     testCompile 'com.squareup.okhttp:mockwebserver:2.7.0'
-=======
-    compile 'com.google.code.gson:gson:2.8.2'
-    compile "com.fasterxml.jackson.dataformat:jackson-dataformat-xml:${spinnaker.version("jackson")}"
-    compile 'org.jfrog.artifactory.client:artifactory-java-client-services:2.8.1'
-
-    testCompile 'com.squareup.okhttp:mockwebserver:2.7.0'
     testCompile 'org.springframework.boot:spring-boot-starter-test'
->>>>>>> 763a0410
     testCompile spinnaker.dependency("korkJedisTest")
     testCompile spinnaker.dependency("junitJupiterApi")
     testCompile spinnaker.dependency("assertj")
@@ -72,7 +62,6 @@
     testCompile 'org.junit.jupiter:junit-jupiter-api:5.2.0'
     testRuntime 'org.junit.jupiter:junit-jupiter-engine:5.2.0'
     testCompile 'com.github.tomakehurst:wiremock-jre8:2.22.0'
-    testCompile 'org.mockito:mockito-core:2.6.8'
 }
 
 configurations.all {
