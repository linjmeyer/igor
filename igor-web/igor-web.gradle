ext {
  springConfigLocation = System.getProperty('spring.config.location', "${System.getProperty('user.home')}/.spinnaker/")
}

apply plugin: 'spinnaker.application'

run {
  systemProperty('spring.config.location', project.springConfigLocation)
}

mainClassName = 'com.netflix.spinnaker.igor.Main'

test {
  useJUnitPlatform()
}

dependencies {
<<<<<<< HEAD
    implementation platform("com.netflix.spinnaker.kork:kork-bom:$korkVersion")
    compileOnly "org.projectlombok:lombok"
    annotationProcessor platform("com.netflix.spinnaker.kork:kork-bom:$korkVersion")
    annotationProcessor "org.projectlombok:lombok"
    testAnnotationProcessor platform("com.netflix.spinnaker.kork:kork-bom:$korkVersion")
    testAnnotationProcessor "org.projectlombok:lombok"

    implementation "org.springframework.boot:spring-boot-properties-migrator"
    implementation "org.springframework.boot:spring-boot-starter-actuator"
    implementation "org.springframework.boot:spring-boot-starter-web"

    testImplementation "org.springframework.boot:spring-boot-starter-test"
    testImplementation "org.spockframework:spock-core"
    testImplementation "org.spockframework:spock-spring"
    testImplementation "org.springframework:spring-test"
    testImplementation "org.hamcrest:hamcrest-core"
    testRuntimeOnly "cglib:cglib-nodep"
    testRuntimeOnly "org.objenesis:objenesis"
    implementation "org.codehaus.groovy:groovy-all"

    implementation "com.fasterxml.jackson.core:jackson-annotations" 
    implementation "com.fasterxml.jackson.core:jackson-core" 
    implementation "com.fasterxml.jackson.core:jackson-databind" 
    implementation "com.fasterxml.jackson.datatype:jackson-datatype-jsr310" 
    implementation "com.fasterxml.jackson.dataformat:jackson-dataformat-xml"

    implementation "com.squareup.retrofit:retrofit"
    implementation "com.squareup.retrofit:converter-jackson"
    implementation "com.squareup.okhttp:okhttp"
    implementation "com.squareup.okhttp:okhttp-urlconnection"
    implementation "com.squareup.okhttp:okhttp-apache"
    implementation "com.squareup.okhttp3:okhttp-sse"
    implementation "com.squareup.retrofit:converter-simplexml"

    implementation "com.netflix.spinnaker.fiat:fiat-api:$fiatVersion"
    implementation "com.netflix.spinnaker.fiat:fiat-core:$fiatVersion"
    implementation "org.springframework.security:spring-security-core"
    implementation "org.springframework.security:spring-security-config"
    implementation "org.springframework.security:spring-security-web"

    implementation "com.google.apis:google-api-services-cloudbuild"
    implementation "com.netflix.spinnaker.kork:kork-core"
    implementation "com.netflix.spinnaker.kork:kork-artifacts"
    implementation "com.netflix.spinnaker.kork:kork-stackdriver"
    implementation "com.netflix.spinnaker.kork:kork-web"
    implementation "com.netflix.spinnaker.kork:kork-jedis"
    implementation "com.netflix.spinnaker.kork:kork-dynomite"
    implementation "com.netflix.spinnaker.kork:kork-telemetry"
    implementation "com.netflix.spinnaker.kork:kork-hystrix"

    implementation "io.reactivex:rxjava"
    implementation "com.netflix.eureka:eureka-client"
    implementation "net.logstash.logback:logstash-logback-encoder"
    implementation "io.github.resilience4j:resilience4j-retry"

    implementation "io.projectreactor:reactor-core"
    implementation "com.google.code.gson:gson"
    implementation "org.jfrog.artifactory.client:artifactory-java-client-services:2.8.1"

    testImplementation "com.squareup.okhttp:mockwebserver"
    testImplementation "com.netflix.spinnaker.kork:kork-jedis-test"
    testImplementation "org.junit.jupiter:junit-jupiter-api"
    testImplementation "org.assertj:assertj-core"

    testRuntimeOnly "org.junit.vintage:junit-vintage-engine"
    testRuntime "org.junit.jupiter:junit-jupiter-engine"
    testImplementation "com.github.tomakehurst:wiremock-jre8:2.22.0"
}

configurations.all {
    exclude group: 'javax.servlet', module: 'servlet-api'
    exclude group: "org.slf4j", module: "slf4j-log4j12"
    exclude group: "org.mortbay.jetty", module: "servlet-api"
=======
    spinnaker.group "test"
    spinnaker.group "bootWeb"
    spinnaker.group "jackson"
    spinnaker.group "retrofitDefault"
    spinnaker.group "fiat"

    compile spinnaker.dependency("googleCloudBuild")
    compile spinnaker.dependency("kork")
    compile spinnaker.dependency("korkArtifacts")
    compile spinnaker.dependency("korkStackdriver")
    compile spinnaker.dependency("korkWeb")
    compile spinnaker.dependency("korkJedis")
    compile spinnaker.dependency("korkDynomite")
    compile spinnaker.dependency("korkTelemetry")
    compile spinnaker.dependency("jacksonJsr310")
    compile spinnaker.dependency("groovy")
    compile spinnaker.dependency("lombok")
    compile spinnaker.dependency("rxJava")
    compile spinnaker.dependency("retrofit")
    compile spinnaker.dependency("eurekaClient")
    compile spinnaker.dependency("korkHystrix")
    compile spinnaker.dependency("okHttp")
    compile spinnaker.dependency('logstashEncoder')
    compile spinnaker.dependency("lombok")
    compile spinnaker.dependency('korkArtifacts')
    compile spinnaker.dependency("resilience4jRetry")

    compile 'io.projectreactor:reactor-core:3.2.6.RELEASE'
    compile "com.squareup.okhttp3:okhttp-sse:${spinnaker.version("okHttp3")}"

    compile 'org.yaml:snakeyaml:1.15'
    compile 'com.squareup.retrofit:converter-simplexml:1.9.0'
    compile 'com.google.code.gson:gson:2.8.2'
    compile "com.fasterxml.jackson.dataformat:jackson-dataformat-xml:${spinnaker.version("jackson")}"
    compile 'org.jfrog.artifactory.client:artifactory-java-client-services:2.8.1'

    testCompile 'com.squareup.okhttp:mockwebserver:2.7.0'
    testCompile 'org.springframework.boot:spring-boot-starter-test'
    testCompile spinnaker.dependency("korkJedisTest")
    testCompile spinnaker.dependency("junitJupiterApi")
    testCompile spinnaker.dependency("assertj")

    testRuntimeOnly "org.junit.vintage:junit-vintage-engine:${spinnaker.version('jupiter')}"
    testCompile 'org.junit.jupiter:junit-jupiter-api:5.2.0'
    testRuntime 'org.junit.jupiter:junit-jupiter-engine:5.2.0'
    testCompile 'com.github.tomakehurst:wiremock-jre8:2.22.0'
    testCompile 'org.mockito:mockito-core:2.6.8'
>>>>>>> 7269b00a
}<|MERGE_RESOLUTION|>--- conflicted
+++ resolved
@@ -15,7 +15,6 @@
 }
 
 dependencies {
-<<<<<<< HEAD
     implementation platform("com.netflix.spinnaker.kork:kork-bom:$korkVersion")
     compileOnly "org.projectlombok:lombok"
     annotationProcessor platform("com.netflix.spinnaker.kork:kork-bom:$korkVersion")
@@ -83,59 +82,4 @@
     testRuntimeOnly "org.junit.vintage:junit-vintage-engine"
     testRuntime "org.junit.jupiter:junit-jupiter-engine"
     testImplementation "com.github.tomakehurst:wiremock-jre8:2.22.0"
-}
-
-configurations.all {
-    exclude group: 'javax.servlet', module: 'servlet-api'
-    exclude group: "org.slf4j", module: "slf4j-log4j12"
-    exclude group: "org.mortbay.jetty", module: "servlet-api"
-=======
-    spinnaker.group "test"
-    spinnaker.group "bootWeb"
-    spinnaker.group "jackson"
-    spinnaker.group "retrofitDefault"
-    spinnaker.group "fiat"
-
-    compile spinnaker.dependency("googleCloudBuild")
-    compile spinnaker.dependency("kork")
-    compile spinnaker.dependency("korkArtifacts")
-    compile spinnaker.dependency("korkStackdriver")
-    compile spinnaker.dependency("korkWeb")
-    compile spinnaker.dependency("korkJedis")
-    compile spinnaker.dependency("korkDynomite")
-    compile spinnaker.dependency("korkTelemetry")
-    compile spinnaker.dependency("jacksonJsr310")
-    compile spinnaker.dependency("groovy")
-    compile spinnaker.dependency("lombok")
-    compile spinnaker.dependency("rxJava")
-    compile spinnaker.dependency("retrofit")
-    compile spinnaker.dependency("eurekaClient")
-    compile spinnaker.dependency("korkHystrix")
-    compile spinnaker.dependency("okHttp")
-    compile spinnaker.dependency('logstashEncoder')
-    compile spinnaker.dependency("lombok")
-    compile spinnaker.dependency('korkArtifacts')
-    compile spinnaker.dependency("resilience4jRetry")
-
-    compile 'io.projectreactor:reactor-core:3.2.6.RELEASE'
-    compile "com.squareup.okhttp3:okhttp-sse:${spinnaker.version("okHttp3")}"
-
-    compile 'org.yaml:snakeyaml:1.15'
-    compile 'com.squareup.retrofit:converter-simplexml:1.9.0'
-    compile 'com.google.code.gson:gson:2.8.2'
-    compile "com.fasterxml.jackson.dataformat:jackson-dataformat-xml:${spinnaker.version("jackson")}"
-    compile 'org.jfrog.artifactory.client:artifactory-java-client-services:2.8.1'
-
-    testCompile 'com.squareup.okhttp:mockwebserver:2.7.0'
-    testCompile 'org.springframework.boot:spring-boot-starter-test'
-    testCompile spinnaker.dependency("korkJedisTest")
-    testCompile spinnaker.dependency("junitJupiterApi")
-    testCompile spinnaker.dependency("assertj")
-
-    testRuntimeOnly "org.junit.vintage:junit-vintage-engine:${spinnaker.version('jupiter')}"
-    testCompile 'org.junit.jupiter:junit-jupiter-api:5.2.0'
-    testRuntime 'org.junit.jupiter:junit-jupiter-engine:5.2.0'
-    testCompile 'com.github.tomakehurst:wiremock-jre8:2.22.0'
-    testCompile 'org.mockito:mockito-core:2.6.8'
->>>>>>> 7269b00a
 }