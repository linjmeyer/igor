--- conflicted
+++ resolved
@@ -123,12 +123,8 @@
         }
     }
 
-<<<<<<< HEAD
-    @RequestMapping(method = RequestMethod.GET, value = '/jobs/{master:.+}/**')
-=======
     @RequestMapping(value = '/jobs/{master:.+}/**')
     @PreAuthorize("hasPermission(#master, 'BUILD_SERVICE', 'READ')")
->>>>>>> 763a0410
     Object getJobConfig(@PathVariable String master, HttpServletRequest request) {
         def job = (String) request.getAttribute(
             HandlerMapping.PATH_WITHIN_HANDLER_MAPPING_ATTRIBUTE).split('/').drop(3).join('/')
