/*
 * Copyright 2015 Netflix, Inc.
 * Copyright (c) 2017, 2018, Oracle Corporation and/or its affiliates. All rights reserved.
 *
 * Licensed under the Apache License, Version 2.0 (the "License");
 * you may not use this file except in compliance with the License.
 * You may obtain a copy of the License at
 *
 *    http://www.apache.org/licenses/LICENSE-2.0
 *
 * Unless required by applicable law or agreed to in writing, software
 * distributed under the License is distributed on an "AS IS" BASIS,
 * WITHOUT WARRANTIES OR CONDITIONS OF ANY KIND, either express or implied.
 * See the License for the specific language governing permissions and
 * limitations under the License.
 */

package com.netflix.spinnaker.igor.build

import com.netflix.spinnaker.igor.artifacts.ArtifactExtractor
import com.netflix.spinnaker.igor.build.model.GenericBuild
import com.netflix.spinnaker.igor.exceptions.BuildJobError
import com.netflix.spinnaker.igor.exceptions.QueuedJobDeterminationError
import com.netflix.spinnaker.igor.jenkins.client.model.JobConfig
import com.netflix.spinnaker.igor.jenkins.service.JenkinsService
import com.netflix.spinnaker.igor.service.ArtifactDecorator
import com.netflix.spinnaker.igor.service.BuildOperations
import com.netflix.spinnaker.igor.service.BuildProperties
import com.netflix.spinnaker.igor.service.BuildServices
import com.netflix.spinnaker.igor.travis.service.TravisService
import com.netflix.spinnaker.kork.artifacts.model.Artifact
import com.netflix.spinnaker.kork.web.exceptions.InvalidRequestException
import com.netflix.spinnaker.kork.web.exceptions.NotFoundException
import groovy.transform.InheritConstructors
import groovy.util.logging.Slf4j
<<<<<<< HEAD
=======
import org.springframework.security.access.prepost.PreAuthorize
>>>>>>> 763a0410
import org.springframework.web.bind.annotation.PathVariable
import org.springframework.web.bind.annotation.RequestMapping
import org.springframework.web.bind.annotation.RequestMethod
import org.springframework.web.bind.annotation.RequestParam
import org.springframework.web.bind.annotation.RestController
import org.springframework.web.servlet.HandlerMapping
import retrofit.RetrofitError
import retrofit.http.Query

import javax.annotation.Nullable
import javax.servlet.http.HttpServletRequest

import static net.logstash.logback.argument.StructuredArguments.kv
import static org.springframework.http.HttpStatus.NOT_FOUND

@Slf4j
@RestController
class BuildController {
    private BuildServices buildServices
    private BuildArtifactFilter buildArtifactFilter
    private ArtifactDecorator artifactDecorator
    private ArtifactExtractor artifactExtractor

    BuildController(BuildServices buildServices,
                    Optional<BuildArtifactFilter> buildArtifactFilter,
                    Optional<ArtifactDecorator> artifactDecorator,
                    Optional<ArtifactExtractor> artifactExtractor) {
        this.buildServices = buildServices
        this.buildArtifactFilter = buildArtifactFilter.orElse(null)
        this.artifactDecorator = artifactDecorator.orElse(null)
        this.artifactExtractor = artifactExtractor.orElse(null)
    }

<<<<<<< HEAD
    @RequestMapping(method = RequestMethod.GET, value = '/builds/status/{buildNumber}/{master:.+}/**')
    GenericBuild getJobStatus(@PathVariable String master, @PathVariable
        Integer buildNumber, HttpServletRequest request) {
        def job = (String) request.getAttribute(
            HandlerMapping.PATH_WITHIN_HANDLER_MAPPING_ATTRIBUTE).split('/').drop(5).join('/')
        def buildService = getBuildService(master)
=======
    @Nullable
    private GenericBuild jobStatus(BuildOperations buildService, String master, String job, Integer buildNumber) {
>>>>>>> 763a0410
        GenericBuild build = buildService.getGenericBuild(job, buildNumber)
        if(!build)
            return null

        try {
            build.genericGitRevisions = buildService.getGenericGitRevisions(job, buildNumber)
        } catch (Exception e) {
            log.error("could not get scm results for {} / {} / {}", kv("master", master), kv("job", job), kv("buildNumber", buildNumber), e)
        }

        if (artifactDecorator) {
            artifactDecorator.decorate(build)
        }

        if (buildArtifactFilter) {
            build.artifacts = buildArtifactFilter.filterArtifacts(build.artifacts)
        }
        return build
    }

<<<<<<< HEAD
    @RequestMapping(method = RequestMethod.GET, value = '/builds/queue/{master}/{item}')
=======
    @RequestMapping(value = '/builds/status/{buildNumber}/{master:.+}/**')
    @PreAuthorize("hasPermission(#master, 'BUILD_SERVICE', 'READ')")
    GenericBuild getJobStatus(@PathVariable String master, @PathVariable
        Integer buildNumber, HttpServletRequest request) {
        def job = ((String) request.getAttribute(
            HandlerMapping.PATH_WITHIN_HANDLER_MAPPING_ATTRIBUTE)).split('/').drop(5).join('/')
        def buildService = getBuildService(master)
        return jobStatus(buildService, master, job, buildNumber)
    }

    @RequestMapping(value = '/builds/artifacts/{buildNumber}/{master:.+}/**')
    @PreAuthorize("hasPermission(#master, 'BUILD_SERVICE', 'READ')")
    List<Artifact> getBuildResults(@PathVariable String master, @PathVariable
        Integer buildNumber, @Query("propertyFile") String propertyFile, HttpServletRequest request) {
        def job = ((String) request.getAttribute(
            HandlerMapping.PATH_WITHIN_HANDLER_MAPPING_ATTRIBUTE)).split('/').drop(5).join('/')
        def buildService = getBuildService(master)
        GenericBuild build = jobStatus(buildService, master, job, buildNumber)
        if (build && buildService instanceof BuildProperties && artifactExtractor != null) {
            build.properties = buildService.getBuildProperties(job, buildNumber, propertyFile)
            return artifactExtractor.extractArtifacts(build)
        }
        return Collections.emptyList()
    }

    @RequestMapping(value = '/builds/queue/{master}/{item}')
    @PreAuthorize("hasPermission(#master, 'BUILD_SERVICE', 'READ')")
>>>>>>> 763a0410
    Object getQueueLocation(@PathVariable String master, @PathVariable int item) {
        def buildService = getBuildService(master)
        if (buildService instanceof JenkinsService) {
            JenkinsService jenkinsService = (JenkinsService) buildService
            return jenkinsService.queuedBuild(item)
        } else if (buildService instanceof TravisService) {
            TravisService travisService = (TravisService) buildService
            return travisService.queuedBuild(item)
        }
        throw new UnsupportedOperationException(String.format("Queued builds are not supported for build service %s", master))
    }

<<<<<<< HEAD
    @RequestMapping(method = RequestMethod.GET, value = '/builds/all/{master:.+}/**')
=======
    @RequestMapping(value = '/builds/all/{master:.+}/**')
    @PreAuthorize("hasPermission(#master, 'BUILD_SERVICE', 'READ')")
>>>>>>> 763a0410
    List<Object> getBuilds(@PathVariable String master, HttpServletRequest request) {
        def job = ((String) request.getAttribute(
            HandlerMapping.PATH_WITHIN_HANDLER_MAPPING_ATTRIBUTE)).split('/').drop(4).join('/')
        def buildService = getBuildService(master)
        return buildService.getBuilds(job)
    }

    @RequestMapping(value = "/masters/{name}/jobs/{jobName}/stop/{queuedBuild}/{buildNumber}", method = RequestMethod.PUT)
    @PreAuthorize("hasPermission(#master, 'BUILD_SERVICE', 'WRITE')")
    String stop(
        @PathVariable("name") String master,
        @PathVariable String jobName,
        @PathVariable String queuedBuild,
        @PathVariable Integer buildNumber) {

        def buildService = getBuildService(master)
        if (buildService instanceof JenkinsService) {
            // Jobs that haven't been started yet won't have a buildNumber
            // (They're still in the queue). We use 0 to denote that case
            if (buildNumber != 0 &&
                buildService.metaClass.respondsTo(buildService, 'stopRunningBuild')) {
                buildService.stopRunningBuild(jobName, buildNumber)
            }

            // The jenkins api for removing a job from the queue (http://<Jenkins_URL>/queue/cancelItem?id=<queuedBuild>)
            // always returns a 404. This try catch block insures that the exception is eaten instead
            // of being handled by the handleOtherException handler and returning a 500 to orca
            try {
                if (buildService.metaClass.respondsTo(buildService, 'stopQueuedBuild')) {
                    buildService.stopQueuedBuild(queuedBuild)
                }
            } catch (RetrofitError e) {
                if (e.response?.status != NOT_FOUND.value()) {
                    throw e
                }
            }
        }

        "true"
    }

    @RequestMapping(value = '/masters/{name}/jobs/**', method = RequestMethod.PUT)
    @PreAuthorize("hasPermission(#master, 'BUILD_SERVICE', 'WRITE')")
    String build(
        @PathVariable("name") String master,
        @RequestParam Map<String, String> requestParams, HttpServletRequest request) {
        def job = ((String) request.getAttribute(
            HandlerMapping.PATH_WITHIN_HANDLER_MAPPING_ATTRIBUTE)).split('/').drop(4).join('/')
        def buildService = getBuildService(master)
        if (buildService instanceof JenkinsService) {
            def response
            JenkinsService jenkinsService = (JenkinsService) buildService
            JobConfig jobConfig = jenkinsService.getJobConfig(job)
            if (!jobConfig.buildable) {
                throw new BuildJobError("Job '${job}' is not buildable. It may be disabled.")
            }

            if (jobConfig.parameterDefinitionList?.size() > 0) {
                validateJobParameters(jobConfig, requestParams)
            }
            if (requestParams && jobConfig.parameterDefinitionList?.size() > 0) {
                response = jenkinsService.buildWithParameters(job, requestParams)
            } else if (!requestParams && jobConfig.parameterDefinitionList?.size() > 0) {
                // account for when you just want to fire a job with the default parameter values by adding a dummy param
                response = jenkinsService.buildWithParameters(job, ['startedBy': "igor"])
            } else if (!requestParams && (!jobConfig.parameterDefinitionList || jobConfig.parameterDefinitionList.size() == 0)) {
                response = jenkinsService.build(job)
            } else { // Jenkins will reject the build, so don't even try
                // we should throw a BuildJobError, but I get a bytecode error : java.lang.VerifyError: Bad <init> method call from inside of a branch
                throw new RuntimeException("job : ${job}, passing params to a job which doesn't need them")
            }

            if (response.status != 201) {
                throw new BuildJobError("Received a non-201 status when submitting job '${job}' to master '${master}'")
            }

            log.info("Submitted build job '{}'", kv("job", job))
            def locationHeader = response.headers.find { it.name.toLowerCase() == "location" }
            if (!locationHeader) {
                throw new QueuedJobDeterminationError("Could not find Location header for job '${job}'")
            }
            def queuedLocation = locationHeader.value

            queuedLocation.split('/')[-1]
        } else {
            return buildService.triggerBuildWithParameters(job, requestParams)
        }
    }

    static void validateJobParameters(JobConfig jobConfig, Map<String, String> requestParams) {
        jobConfig.parameterDefinitionList.each { parameterDefinition ->
            String matchingParam = requestParams[parameterDefinition.name]
            if (matchingParam != null && parameterDefinition.type == 'ChoiceParameterDefinition' && !parameterDefinition.choices.contains(matchingParam)) {
                throw new InvalidJobParameterException("`${matchingParam}` is not a valid choice " +
                    "for `${parameterDefinition.name}`. Valid choices are: ${parameterDefinition.choices.join(', ')}")
            }
        }
    }

<<<<<<< HEAD
    @RequestMapping(method = RequestMethod.GET, value = '/builds/properties/{buildNumber}/{fileName}/{master:.+}/**')
=======
    @RequestMapping(value = '/builds/properties/{buildNumber}/{fileName}/{master:.+}/**')
    @PreAuthorize("hasPermission(#master, 'BUILD_SERVICE', 'READ')")
>>>>>>> 763a0410
    Map<String, Object> getProperties(
        @PathVariable String master,
        @PathVariable Integer buildNumber, @PathVariable
            String fileName, HttpServletRequest request) {
        def job = ((String) request.getAttribute(
            HandlerMapping.PATH_WITHIN_HANDLER_MAPPING_ATTRIBUTE)).split('/').drop(6).join('/')
        def buildService = getBuildService(master)
        if (buildService instanceof BuildProperties) {
            BuildProperties buildProperties = (BuildProperties) buildService
            return buildProperties.getBuildProperties(job, buildNumber, fileName)
        }
        return Collections.emptyMap()
    }

    private BuildOperations getBuildService(String master) {
        def buildService = buildServices.getService(master)
        if (buildService == null) {
            throw new NotFoundException("Master '${master}' not found}")
        }
        return buildService
    }

    @InheritConstructors
    static class InvalidJobParameterException extends InvalidRequestException {}

}<|MERGE_RESOLUTION|>--- conflicted
+++ resolved
@@ -33,10 +33,7 @@
 import com.netflix.spinnaker.kork.web.exceptions.NotFoundException
 import groovy.transform.InheritConstructors
 import groovy.util.logging.Slf4j
-<<<<<<< HEAD
-=======
 import org.springframework.security.access.prepost.PreAuthorize
->>>>>>> 763a0410
 import org.springframework.web.bind.annotation.PathVariable
 import org.springframework.web.bind.annotation.RequestMapping
 import org.springframework.web.bind.annotation.RequestMethod
@@ -70,17 +67,8 @@
         this.artifactExtractor = artifactExtractor.orElse(null)
     }
 
-<<<<<<< HEAD
-    @RequestMapping(method = RequestMethod.GET, value = '/builds/status/{buildNumber}/{master:.+}/**')
-    GenericBuild getJobStatus(@PathVariable String master, @PathVariable
-        Integer buildNumber, HttpServletRequest request) {
-        def job = (String) request.getAttribute(
-            HandlerMapping.PATH_WITHIN_HANDLER_MAPPING_ATTRIBUTE).split('/').drop(5).join('/')
-        def buildService = getBuildService(master)
-=======
     @Nullable
     private GenericBuild jobStatus(BuildOperations buildService, String master, String job, Integer buildNumber) {
->>>>>>> 763a0410
         GenericBuild build = buildService.getGenericBuild(job, buildNumber)
         if(!build)
             return null
@@ -101,9 +89,6 @@
         return build
     }
 
-<<<<<<< HEAD
-    @RequestMapping(method = RequestMethod.GET, value = '/builds/queue/{master}/{item}')
-=======
     @RequestMapping(value = '/builds/status/{buildNumber}/{master:.+}/**')
     @PreAuthorize("hasPermission(#master, 'BUILD_SERVICE', 'READ')")
     GenericBuild getJobStatus(@PathVariable String master, @PathVariable
@@ -131,7 +116,6 @@
 
     @RequestMapping(value = '/builds/queue/{master}/{item}')
     @PreAuthorize("hasPermission(#master, 'BUILD_SERVICE', 'READ')")
->>>>>>> 763a0410
     Object getQueueLocation(@PathVariable String master, @PathVariable int item) {
         def buildService = getBuildService(master)
         if (buildService instanceof JenkinsService) {
@@ -144,12 +128,8 @@
         throw new UnsupportedOperationException(String.format("Queued builds are not supported for build service %s", master))
     }
 
-<<<<<<< HEAD
-    @RequestMapping(method = RequestMethod.GET, value = '/builds/all/{master:.+}/**')
-=======
     @RequestMapping(value = '/builds/all/{master:.+}/**')
     @PreAuthorize("hasPermission(#master, 'BUILD_SERVICE', 'READ')")
->>>>>>> 763a0410
     List<Object> getBuilds(@PathVariable String master, HttpServletRequest request) {
         def job = ((String) request.getAttribute(
             HandlerMapping.PATH_WITHIN_HANDLER_MAPPING_ATTRIBUTE)).split('/').drop(4).join('/')
@@ -249,12 +229,8 @@
         }
     }
 
-<<<<<<< HEAD
-    @RequestMapping(method = RequestMethod.GET, value = '/builds/properties/{buildNumber}/{fileName}/{master:.+}/**')
-=======
     @RequestMapping(value = '/builds/properties/{buildNumber}/{fileName}/{master:.+}/**')
     @PreAuthorize("hasPermission(#master, 'BUILD_SERVICE', 'READ')")
->>>>>>> 763a0410
     Map<String, Object> getProperties(
         @PathVariable String master,
         @PathVariable Integer buildNumber, @PathVariable
